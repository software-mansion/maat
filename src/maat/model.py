import enum
from collections.abc import MutableSet
from datetime import datetime, timedelta
from pathlib import Path
from typing import Any, Callable, Iterator, Literal, Self

from pydantic import (
    BaseModel,
    Field,
    RootModel,
    SerializerFunctionWrapHandler,
    model_serializer,
    model_validator,
)

<<<<<<< HEAD
from maat.installation import this_maat_commit
from maat.utils.shell import join_command, inline_env
from maat.utils.smart_sort import smart_sort_key
=======
from maat.installation import REPO, this_maat_commit
from maat.utils.shell import inline_env, join_command
>>>>>>> 1fa52edd

type Semver = str
type ImageId = str

type Analyser = Callable[[TestReport], None]
type Severity = Literal["error", "warn"]

EXIT_RUNNER_SKIPPED = -1
"""Exit code set for steps which were skipped by the runner."""


class Step(BaseModel):
    run: str | list[str]
    name: str = Field(default_factory=lambda data: join_command(data["run"]))
    setup: bool = False
    """
    Setup steps halt test on failure and progress bars behaves differently for these.
    """
    checkout: bool = Field(default_factory=lambda data: data["setup"])
    """
    Whether this step is executed as part of checkout command.
    """
    env: dict[str, str] = {}
    """
    Environment variables to be set for this step.
    """

    @model_serializer(mode="wrap")
    def serialize_model(self, nxt: SerializerFunctionWrapHandler) -> dict[str, Any]:
        """Skip serialising fields which aren't required and have default values."""

        data = nxt(self)
        model_fields = self.__class__.model_fields

        return {
            k: v
            for k, v in data.items()
            if model_fields[k].is_required()
            or v
            != model_fields[k].get_default(
                call_default_factory=True,
                validated_data=data,
            )
        }


class Test(BaseModel):
    name: str
    rev: str
    steps: list[Step]


class TestSuite(BaseModel):
    tests: list[Test] = []

    def test_by_name(self, name: str) -> Test | None:
        for test in self.tests:
            if test.name == name:
                return test
        return None

    def partition(self, n: int) -> list[Self]:
        assert n > 0

        if n == 1:
            return [self]

        buckets: list[list[Test]] = [[] for _ in range(n)]
        for idx, test in enumerate(self.tests):
            buckets[idx % n].append(test)
        return [self.__class__(tests=bucket) for bucket in buckets]


@enum.unique
class LabelCategory(enum.StrEnum):
    # NOTE: If adding a new category, remember to add new CSS styles associated with it.

    # The higher the category here, the higher the priority when sorting for human presentation.
    ERROR = "error"
    BUILD_FAIL = "build-fail"
    TEST_FAIL = "test-fail"
    TEST_PASS = "test-pass"
    LINT_FAIL = "lint-fail"
    LS_FAIL = "ls-fail"
    BROKEN = "broken"
    LINT_BROKEN = "lint-broken"
    LS_BROKEN = "ls-broken"

    @enum.property
    def help(self) -> str:
        return {
            self.ERROR: "A serious error occurred before project could be built.",
            self.BUILD_FAIL: "Build failed.",
            self.TEST_FAIL: "Build succeeded but tests failed.",
            self.TEST_PASS: 'Build succeeded and tests passed. This is the "clean" state.',
            self.LINT_FAIL: "Build succeeded but linting failed. Take these results with grain of salt because cairo-lint is not reliable.",
            self.LS_FAIL: 'Build succeeded but CairoLS reports errors or vice versa. We expect CairoLS to produce same diagnostics as "scarb build".',
            self.BROKEN: "Something is broken in a known way for this project in Ma'at context, this should be probably ignored.",
            self.LINT_BROKEN: "Linting is broken in a known way for this project in Ma'at context, this should be probably ignored.",
            self.LS_BROKEN: "CairoLS is broken in a known way for this project in Ma'at context, this should be probably ignored.",
        }[self]


_label_category_regex = "|".join(LabelCategory.__members__.values())


class Label(RootModel):
    root: str = Field(pattern=rf"^(?:{_label_category_regex})(?:\([^()]+\))?$")

    @classmethod
    def new(cls, category: LabelCategory, comment: str | None = None) -> Self:
        return cls(root=category if comment is None else f"{category}({comment})")

    @property
    def category(self) -> LabelCategory:
        return LabelCategory(self.root.split("(")[0])

    @property
    def comment(self) -> str | None:
        parts = self.root.split("(", 1)
        if len(parts) > 1:
            return parts[1].rstrip(")")
        return None

    @staticmethod
    def priority(label: "Label") -> Any:
        """Returns a sorting key for this label when sorting for human presentation."""
        return list(LabelCategory).index(label.category), label.root

    def __repr__(self) -> str:
        return f"{self.__class__.__name__}({self.root})"

    def __str__(self) -> str:
        return self.root


class TestsSummary(BaseModel):
    passed: int
    failed: int
    skipped: int
    ignored: int

    @property
    def total(self) -> int:
        return self.passed + self.failed + self.skipped + self.ignored


class Labels(MutableSet[Label], RootModel):
    root: list[Label] = Field(default_factory=list)

    def __contains__(self, item: Label | LabelCategory) -> bool:
        if isinstance(item, LabelCategory):
            return any(label.category == item for label in self.root)

        return item in self.root

    def __iter__(self) -> Iterator[Label]:
        return iter(self.root)

    def add(self, label: Label):
        self.root.append(label)
        self.root.sort(key=Label.priority)

    def discard(self, label: Label):
        if label in self.root:
            self.root.remove(label)

    def __len__(self):
        return len(self.root)

    def prioritize(self, category: LabelCategory) -> list[Label]:
        """
        Returns a new list of labels with the given category's labels first.
        """
        new = list(self)
        new.sort(key=lambda label: label.category != category)
        return new

    def __repr__(self):
        return f"{self.__class__.__name__}[{', '.join(map(str, self.root))}]"

    def __str__(self):
        return f"[{', '.join(map(str, self.root))}]"


class Analyses(BaseModel):
    labels: Labels | None = None
    tests_summary: TestsSummary | None = None

    @model_serializer(mode="wrap")
    def serialize_model(self, nxt: SerializerFunctionWrapHandler):
        return {k: v for k, v in nxt(self).items() if v is not None}


class StepReport(BaseModel):
    name: str
    run: str
    exit_code: int | None
    execution_time: timedelta | None

    # This one is kept last because it takes significant chunks of view area.
    log: bytes | None = None

    @classmethod
    def blueprint(cls, step: Step):
        return cls(
            name=step.name,
            run=inline_env(join_command(step.run), step.env),
            exit_code=None,
            execution_time=None,
            log=None,
        )

    @property
    def log_str(self) -> str | None:
        if self.log is None:
            return None
        return self.log.decode("utf-8", errors="replace")

    @property
    def was_executed(self) -> bool:
        return self.exit_code is not None and self.exit_code != EXIT_RUNNER_SKIPPED


class TestReport(BaseModel):
    name: str
    rev: str | None = None
    steps: list[StepReport] = []
    analyses: Analyses = Analyses()

    @property
    def name_and_rev(self) -> str:
        return f"{self.name}-{self.rev}"

    @property
    def execution_time(self) -> timedelta:
        total = timedelta()
        for step in self.steps:
            if step.execution_time is not None:
                total += step.execution_time
        return total

    def step(self, name: str) -> StepReport | None:
        for step in self.steps:
            if step.name == name:
                return step
        return None

    def combined_log(self) -> bytes:
        chunks = []
        chunks.extend(("=== ", self.name_and_rev, " ===\n"))
        for step in self.steps:
            chunks.extend(("\n>>> ", step.run, "\n"))
            if step.log is not None:
                chunks.append(step.log)
            if step.exit_code is not None and step.exit_code != 0:
                chunks.append(f"Process finished with exit code {step.exit_code}\n")
        return b"".join(
            (chunk if isinstance(chunk, bytes) else str(chunk).encode("utf-8"))
            for chunk in chunks
        )


class Report(BaseModel):
    workspace: str
    scarb: Semver
    foundry: Semver
    maat_commit: str = Field(default_factory=this_maat_commit)
    created_at: datetime = Field(default_factory=datetime.now)
    total_execution_time: timedelta
    tests: list[TestReport] = []

<<<<<<< HEAD
    @property
    def used_stable_tooling(self) -> bool:
        for bad_char in "+-":
            for v in (self.scarb, self.foundry):
                if bad_char in v:
                    return False
        return True

    @property
    def by_version_preferring_scarb(self):
        return smart_sort_key(self.scarb), smart_sort_key(self.foundry)

    @property
    def by_version_preferring_foundry(self):
        return smart_sort_key(self.foundry), smart_sort_key(self.scarb)
=======
    @model_validator(mode="after")
    def validate_unique_test_names(self) -> Self:
        test_names = [test.name for test in self.tests]
        if len(test_names) != len(set(test_names)):
            duplicates = [
                name for name in set(test_names) if test_names.count(name) > 1
            ]
            duplicates.sort()
            limit = 3
            if len(duplicates) > limit:
                msg = f"duplicate tests found: {', '.join(duplicates[:limit])} ({len(duplicates) - limit} more)"
            else:
                msg = f"duplicate tests found: {', '.join(duplicates)}"
            raise ValueError(msg)
        return self

    @classmethod
    def merge(cls, reports: list[Self]) -> Self:
        assert len(reports) > 0

        for field in ["workspace", "scarb", "foundry", "maat_commit"]:
            if not all(
                getattr(r, field) == getattr(reports[0], field) for r in reports
            ):
                raise ValueError(f"cannot merge reports with varying '{field}' values")

        return Report(
            workspace=reports[0].workspace,
            scarb=reports[0].scarb,
            foundry=reports[0].foundry,
            maat_commit=reports[0].maat_commit,
            created_at=max(r.created_at for r in reports),
            total_execution_time=sum(
                (r.total_execution_time for r in reports), timedelta()
            ),
            tests=[t for r in reports for t in r.tests],
        )
>>>>>>> 1fa52edd

    def before_save(self):
        """
        Perform some cleaning up before saving the report.

        This method mutates the report object in place.
        """
        self.tests.sort(key=lambda t: t.name)

    def test(self, name: str) -> TestReport | None:
        for test in self.tests:
            if test.name == name:
                return test
        return None

    def tests_by_name(self) -> dict[str, TestReport]:
        return {test.name: test for test in self.tests}


class ReportMeta(BaseModel):
    """Some metadata about the report file itself."""

    name: str

    @classmethod
    def new(cls, path: Path) -> Self:
        return cls(name=path.stem)


class Plan(BaseModel):
    workspace: str
    scarb: Semver
    foundry: Semver

    report_name: str
    sandbox: str

    partitions: list[TestSuite]

    def partition_views(self) -> list["PlanPartitionView"]:
        return [
            PlanPartitionView(plan=self, partition=i)
            for i in range(len(self.partitions))
        ]

    def report_path(
        self,
        base: Path | str | None = None,
        partition: int | None = None,
    ) -> Path:
        if base is None:
            base = REPO / "reports"
        base = Path(base)

        if partition is not None:
            file_name = f"{self.report_name}-{partition}.json"
        else:
            file_name = f"{self.report_name}.json"

        return base / file_name


class PlanPartitionView(BaseModel):
    plan: Plan
    partition: int

    @model_validator(mode="after")
    def validate_partition(self) -> Self:
        assert 0 <= self.partition < len(self.plan.partitions), (
            "partition index out of range"
        )
        return self

    @property
    def test_suite(self) -> TestSuite:
        return self.plan.partitions[self.partition]<|MERGE_RESOLUTION|>--- conflicted
+++ resolved
@@ -13,14 +13,9 @@
     model_validator,
 )
 
-<<<<<<< HEAD
-from maat.installation import this_maat_commit
+from maat.installation import REPO, this_maat_commit
 from maat.utils.shell import join_command, inline_env
 from maat.utils.smart_sort import smart_sort_key
-=======
-from maat.installation import REPO, this_maat_commit
-from maat.utils.shell import inline_env, join_command
->>>>>>> 1fa52edd
 
 type Semver = str
 type ImageId = str
@@ -293,7 +288,6 @@
     total_execution_time: timedelta
     tests: list[TestReport] = []
 
-<<<<<<< HEAD
     @property
     def used_stable_tooling(self) -> bool:
         for bad_char in "+-":
@@ -309,7 +303,7 @@
     @property
     def by_version_preferring_foundry(self):
         return smart_sort_key(self.foundry), smart_sort_key(self.scarb)
-=======
+
     @model_validator(mode="after")
     def validate_unique_test_names(self) -> Self:
         test_names = [test.name for test in self.tests]
@@ -347,7 +341,6 @@
             ),
             tests=[t for r in reports for t in r.tests],
         )
->>>>>>> 1fa52edd
 
     def before_save(self):
         """
